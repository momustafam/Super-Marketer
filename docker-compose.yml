<<<<<<< HEAD
version: '3.9'

services:
    sqlserver_warehouse:
        image: mcr.microsoft.com/mssql/server:2022-latest
        container_name: datawarehouse_sqlserver
        ports:
            - "1433:1433"
        environment:
            SA_PASSWORD: "Password1234!"
            ACCEPT_EULA: "Y"
        volumes:
            - sql_data:/var/opt/mssql
            - ./init_warehouse.sql:/shared/init_warehouse.sql

    sqltools:
        image: mcr.microsoft.com/mssql-tools
        depends_on:
            - sqlserver_warehouse
        volumes:
            - ./init_warehouse.sql:/shared/init_warehouse.sql
        entrypoint: >
            /bin/bash -c "
            echo '⏳ Waiting for SQL Server...';
            for i in {1..30}; do
                /opt/mssql-tools/bin/sqlcmd -S sqlserver_warehouse -U SA -P 'Password1234!' -Q 'SELECT 1' && break;
                sleep 2;
            done;

            echo '🚀 Running init.sql...';
            /opt/mssql-tools/bin/sqlcmd -S sqlserver_warehouse -U SA -P 'Password1234!' -i /shared/init_warehouse.sql;

            echo '🔍 Checking if CustomerWarehouse was created...';
            /opt/mssql-tools/bin/sqlcmd -S sqlserver_warehouse -U SA -P 'Password1234!' -Q \"SELECT name FROM sys.databases WHERE name = 'CustomerWarehouse';\"

            echo '✅ init.sql executed and database check complete!';
            "

volumes:
    sql_data:
=======
services:
  # Data Warehouse SQL Server (starts first)
  dataWarehouse:
    image: mcr.microsoft.com/mssql/server:2022-latest
    container_name: container_dataWarehouse
    environment:
      ACCEPT_EULA: "Y"
      SA_PASSWORD: "YourStrong!Passw0rd"
    ports:
      - "1434:1433"
    volumes:
      - ./data:/data
    healthcheck:
      test: ["CMD", "bash", "-c", "exec 3<>/dev/tcp/localhost/1433"]
      interval: 10s
      timeout: 5s
      retries: 10
      start_period: 30s

  # Marketing Data Mart SQL Server (depends on warehouse)
  dataMart:
    image: mcr.microsoft.com/mssql/server:2022-latest
    container_name: container_dataMart
    depends_on:
      dataWarehouse:
        condition: service_healthy
    ports:
      - "1435:1433"
    environment:
      SA_PASSWORD: "Password1234!"
      ACCEPT_EULA: "Y"
    volumes:
      - sql_data:/var/opt/mssql
      - ./data-engineering/init_mart.sql:/shared/init_mart.sql
    healthcheck:
      test: ["CMD", "bash", "-c", "exec 3<>/dev/tcp/localhost/1433"]
      interval: 10s
      timeout: 5s
      retries: 10
      start_period: 30s

  # SQL Tools for warehouse (runs first)
  sqltools_dataWarehouse:
    image: mcr.microsoft.com/mssql-tools
    container_name: init_sql_runner_dataWarehouse
    depends_on:
      dataWarehouse:
        condition: service_healthy
    volumes:
      - ./data-engineering:/data-engineering
    entrypoint: >
      /bin/bash -c "
      echo '🔁 Waiting for SQL Server to be ready...' &&
      sleep 15 &&
      echo '🚀 Running init_warehouse.sql...' &&
      /opt/mssql-tools/bin/sqlcmd -S container_dataWarehouse -U SA -P 'YourStrong!Passw0rd' -i /data-engineering/init_warehouse.sql 2>&1 ||
      echo '❌ SQL script execution failed.' &&
      echo '⏳ Sleeping to allow log collection...' &&
      sleep 10
      "

  # Marketing Data Mart SQL Tools (runs after warehouse)
  sqltools_dataMart:
    image: mcr.microsoft.com/mssql-tools
    depends_on:
      dataMart:
        condition: service_healthy
      sqltools_dataWarehouse:
        condition: service_completed_successfully
    volumes:
      - ./data-engineering/init_mart.sql:/shared/init_mart.sql
    entrypoint: >
      /bin/bash -c "
      echo '⏳ Waiting for SQL Server...';
      for i in {1..30}; do
        /opt/mssql-tools/bin/sqlcmd -S container_dataMart -U SA -P 'Password1234!' -Q 'SELECT 1' && break;
        sleep 2;
      done;

      echo '🚀 Running init_mart.sql...';
      /opt/mssql-tools/bin/sqlcmd -S container_dataMart -U SA -P 'Password1234!' -i /shared/init_mart.sql;

      echo '🔍 Checking if MarketingDataMart was created...';
      /opt/mssql-tools/bin/sqlcmd -S container_dataMart -U SA -P 'Password1234!' -Q \"SELECT name FROM sys.databases WHERE name = 'MarketingDataMart';\"

      echo '✅ init_mart.sql executed and database check complete!';
      "

volumes:
  sql_data:
>>>>>>> 3ec8f3d8
<|MERGE_RESOLUTION|>--- conflicted
+++ resolved
@@ -1,133 +1,90 @@
-<<<<<<< HEAD
-version: '3.9'
+services:
+    # Data Warehouse SQL Server (starts first)
+    dataWarehouse:
+        image: mcr.microsoft.com/mssql/server:2022-latest
+        container_name: container_dataWarehouse
+        environment:
+            ACCEPT_EULA: "Y"
+            SA_PASSWORD: "YourStrong!Passw0rd"
+        ports:
+            - "1434:1433"
+        volumes:
+            - ./data:/data
+        healthcheck:
+            test: ["CMD", "bash", "-c", "exec 3<>/dev/tcp/localhost/1433"]
+            interval: 10s
+            timeout: 5s
+            retries: 10
+            start_period: 30s
 
-services:
-    sqlserver_warehouse:
+    # Marketing Data Mart SQL Server (depends on warehouse)
+    dataMart:
         image: mcr.microsoft.com/mssql/server:2022-latest
-        container_name: datawarehouse_sqlserver
+        container_name: container_dataMart
+        depends_on:
+            dataWarehouse:
+                condition: service_healthy
         ports:
-            - "1433:1433"
+            - "1435:1433"
         environment:
             SA_PASSWORD: "Password1234!"
             ACCEPT_EULA: "Y"
         volumes:
             - sql_data:/var/opt/mssql
-            - ./init_warehouse.sql:/shared/init_warehouse.sql
+            - ./data-engineering/init_mart.sql:/shared/init_mart.sql
+        healthcheck:
+            test: ["CMD", "bash", "-c", "exec 3<>/dev/tcp/localhost/1433"]
+            interval: 10s
+            timeout: 5s
+            retries: 10
+            start_period: 30s
 
-    sqltools:
+    # SQL Tools for warehouse (runs first)
+    sqltools_dataWarehouse:
+        image: mcr.microsoft.com/mssql-tools
+        container_name: init_sql_runner_dataWarehouse
+        depends_on:
+            dataWarehouse:
+                condition: service_healthy
+        volumes:
+            - ./data-engineering:/data-engineering
+        entrypoint: >
+            /bin/bash -c "
+            echo '🔁 Waiting for SQL Server to be ready...' &&
+            sleep 15 &&
+            echo '🚀 Running init_warehouse.sql...' &&
+            /opt/mssql-tools/bin/sqlcmd -S container_dataWarehouse -U SA -P 'YourStrong!Passw0rd' -i /data-engineering/init_warehouse.sql 2>&1 ||
+            echo '❌ SQL script execution failed.' &&
+            echo '⏳ Sleeping to allow log collection...' &&
+            sleep 10
+            "
+
+    # Marketing Data Mart SQL Tools (runs after warehouse)
+    sqltools_dataMart:
         image: mcr.microsoft.com/mssql-tools
         depends_on:
-            - sqlserver_warehouse
+            dataMart:
+                condition: service_healthy
+            sqltools_dataWarehouse:
+                condition: service_completed_successfully
         volumes:
-            - ./init_warehouse.sql:/shared/init_warehouse.sql
+            - ./data-engineering/init_mart.sql:/shared/init_mart.sql
         entrypoint: >
             /bin/bash -c "
             echo '⏳ Waiting for SQL Server...';
             for i in {1..30}; do
-                /opt/mssql-tools/bin/sqlcmd -S sqlserver_warehouse -U SA -P 'Password1234!' -Q 'SELECT 1' && break;
+                /opt/mssql-tools/bin/sqlcmd -S container_dataMart -U SA -P 'Password1234!' -Q 'SELECT 1' && break;
                 sleep 2;
             done;
 
-            echo '🚀 Running init.sql...';
-            /opt/mssql-tools/bin/sqlcmd -S sqlserver_warehouse -U SA -P 'Password1234!' -i /shared/init_warehouse.sql;
+            echo '🚀 Running init_mart.sql...';
+            /opt/mssql-tools/bin/sqlcmd -S container_dataMart -U SA -P 'Password1234!' -i /shared/init_mart.sql;
 
-            echo '🔍 Checking if CustomerWarehouse was created...';
-            /opt/mssql-tools/bin/sqlcmd -S sqlserver_warehouse -U SA -P 'Password1234!' -Q \"SELECT name FROM sys.databases WHERE name = 'CustomerWarehouse';\"
+            echo '🔍 Checking if MarketingDataMart was created...';
+            /opt/mssql-tools/bin/sqlcmd -S container_dataMart -U SA -P 'Password1234!' -Q \"SELECT name FROM sys.databases WHERE name = 'MarketingDataMart';\"
 
-            echo '✅ init.sql executed and database check complete!';
+            echo '✅ init_mart.sql executed and database check complete!';
             "
 
 volumes:
-    sql_data:
-=======
-services:
-  # Data Warehouse SQL Server (starts first)
-  dataWarehouse:
-    image: mcr.microsoft.com/mssql/server:2022-latest
-    container_name: container_dataWarehouse
-    environment:
-      ACCEPT_EULA: "Y"
-      SA_PASSWORD: "YourStrong!Passw0rd"
-    ports:
-      - "1434:1433"
-    volumes:
-      - ./data:/data
-    healthcheck:
-      test: ["CMD", "bash", "-c", "exec 3<>/dev/tcp/localhost/1433"]
-      interval: 10s
-      timeout: 5s
-      retries: 10
-      start_period: 30s
-
-  # Marketing Data Mart SQL Server (depends on warehouse)
-  dataMart:
-    image: mcr.microsoft.com/mssql/server:2022-latest
-    container_name: container_dataMart
-    depends_on:
-      dataWarehouse:
-        condition: service_healthy
-    ports:
-      - "1435:1433"
-    environment:
-      SA_PASSWORD: "Password1234!"
-      ACCEPT_EULA: "Y"
-    volumes:
-      - sql_data:/var/opt/mssql
-      - ./data-engineering/init_mart.sql:/shared/init_mart.sql
-    healthcheck:
-      test: ["CMD", "bash", "-c", "exec 3<>/dev/tcp/localhost/1433"]
-      interval: 10s
-      timeout: 5s
-      retries: 10
-      start_period: 30s
-
-  # SQL Tools for warehouse (runs first)
-  sqltools_dataWarehouse:
-    image: mcr.microsoft.com/mssql-tools
-    container_name: init_sql_runner_dataWarehouse
-    depends_on:
-      dataWarehouse:
-        condition: service_healthy
-    volumes:
-      - ./data-engineering:/data-engineering
-    entrypoint: >
-      /bin/bash -c "
-      echo '🔁 Waiting for SQL Server to be ready...' &&
-      sleep 15 &&
-      echo '🚀 Running init_warehouse.sql...' &&
-      /opt/mssql-tools/bin/sqlcmd -S container_dataWarehouse -U SA -P 'YourStrong!Passw0rd' -i /data-engineering/init_warehouse.sql 2>&1 ||
-      echo '❌ SQL script execution failed.' &&
-      echo '⏳ Sleeping to allow log collection...' &&
-      sleep 10
-      "
-
-  # Marketing Data Mart SQL Tools (runs after warehouse)
-  sqltools_dataMart:
-    image: mcr.microsoft.com/mssql-tools
-    depends_on:
-      dataMart:
-        condition: service_healthy
-      sqltools_dataWarehouse:
-        condition: service_completed_successfully
-    volumes:
-      - ./data-engineering/init_mart.sql:/shared/init_mart.sql
-    entrypoint: >
-      /bin/bash -c "
-      echo '⏳ Waiting for SQL Server...';
-      for i in {1..30}; do
-        /opt/mssql-tools/bin/sqlcmd -S container_dataMart -U SA -P 'Password1234!' -Q 'SELECT 1' && break;
-        sleep 2;
-      done;
-
-      echo '🚀 Running init_mart.sql...';
-      /opt/mssql-tools/bin/sqlcmd -S container_dataMart -U SA -P 'Password1234!' -i /shared/init_mart.sql;
-
-      echo '🔍 Checking if MarketingDataMart was created...';
-      /opt/mssql-tools/bin/sqlcmd -S container_dataMart -U SA -P 'Password1234!' -Q \"SELECT name FROM sys.databases WHERE name = 'MarketingDataMart';\"
-
-      echo '✅ init_mart.sql executed and database check complete!';
-      "
-
-volumes:
-  sql_data:
->>>>>>> 3ec8f3d8
+    sql_data: